{
  "sponsorWalletMnemonic": "${SPONSOR_WALLET_MNEMONIC}",
  "chains": {
    "31337": {
      "contracts": {
        "Api3ServerV1": "0xe7f1725E7734CE288F8367e1Bb143E90bb3F0512"
      },
      "__Temporary__DapiDataRegistry": {
        "airnodeToSignedApiUrl": {
          "0xbF3137b0a7574563a23a8fC8badC6537F98197CC": "http://127.0.0.1:8090/"
        },
        "dataFeedIdToBeacons": {
          "0xebba8507d616ed80766292d200a3598fdba656d9938cecc392765d4a284a69a4": [
            {
              "airnode": "0xbF3137b0a7574563a23a8fC8badC6537F98197CC",
              "templateId": "0xcc35bd1800c06c12856a87311dd95bfcbb3add875844021d59a929d79f3c99bd"
            }
          ]
        },
        "activeDapiNames": ["ETH/USD"]
      },
      "providers": {
        "hardhat": {
          "url": "${HARDHAT_PROVIDER_URL}"
        }
      },
      "gasSettings": {
        "recommendedGasPriceMultiplier": 1.5,
        "sanitizationSamplingWindow": 15,
        "sanitizationPercentile": 80,
        "scalingWindow": 2,
        "scalingMultiplier": 2
      }
    }
  },
<<<<<<< HEAD
  "deviationThresholdCoefficient": 1,
  "gasCollectorInterval": 30
=======
  "fetchInterval": 10000,
  "deviationThresholdCoefficient": 1
>>>>>>> 16080ef2
}<|MERGE_RESOLUTION|>--- conflicted
+++ resolved
@@ -33,11 +33,6 @@
       }
     }
   },
-<<<<<<< HEAD
   "deviationThresholdCoefficient": 1,
-  "gasCollectorInterval": 30
-=======
-  "fetchInterval": 10000,
-  "deviationThresholdCoefficient": 1
->>>>>>> 16080ef2
+  "fetchInterval": 10000
 }