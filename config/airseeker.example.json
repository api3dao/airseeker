--- conflicted
+++ resolved
@@ -26,9 +26,6 @@
       }
     }
   },
-<<<<<<< HEAD
-  "fetchInterval": 10000
-=======
+  "fetchInterval": 10000,
   "deviationThresholdCoefficient": 1
->>>>>>> cba8599e
 }