--- conflicted
+++ resolved
@@ -7,14 +7,15 @@
     "node": "^18.14.0",
     "pnpm": "^8.8.0"
   },
-<<<<<<< HEAD
   "scripts": {
     "build": "tsc --project tsconfig.build.json",
     "clean": "rm -rf coverage dist",
     "dev": "nodemon --ext ts,js,json,env  --exec \"pnpm ts-node src/index.ts\"",
-    "lint": "yarn eslint:fix",
+    "docker:build": "docker build -t api3/airseekerv2:latest -f docker/Dockerfile .",
+    "docker:run": "docker run -it --rm api3/airseekerv2:latest",
     "eslint:check": "eslint . --ext .js,.ts --max-warnings 0",
     "eslint:fix": "eslint . --ext .js,.ts --fix",
+    "lint": "yarn eslint:fix",
     "prepare": "husky install",
     "prettier:check": "prettier --check \"./**/*.{js,ts,md,json}\"",
     "prettier:fix": "prettier --write \"./**/*.{js,ts,md,json}\"",
@@ -22,12 +23,10 @@
     "test": "jest",
     "tsc": "tsc --project ."
   },
-=======
   "files": [
     "dist",
     "*.js"
   ],
->>>>>>> cba8599e
   "devDependencies": {
     "@api3/ois": "^2.2.0",
     "@types/jest": "^29.5.5",
@@ -55,18 +54,5 @@
     "ethers": "^5.7.2",
     "lodash": "^4.17.21",
     "zod": "^3.22.2"
-  },
-  "scripts": {
-    "build": "tsc --project tsconfig.build.json",
-    "clean": "rm -rf coverage dist",
-    "dev": "nodemon --ext ts,js,json,env  --exec \"pnpm ts-node src/index.ts\"",
-    "eslint:check": "eslint . --ext .js,.ts --max-warnings 0",
-    "eslint:fix": "eslint . --ext .js,.ts --fix",
-    "prettier:check": "prettier --check \"./**/*.{js,ts,md,json}\"",
-    "prettier:fix": "prettier --write \"./**/*.{js,ts,md,json}\"",
-    "test": "jest",
-    "tsc": "tsc --project .",
-    "docker:build": "docker build -t api3/airseekerv2:latest -f docker/Dockerfile .",
-    "docker:run": "docker run -it --rm api3/airseekerv2:latest"
   }
 }