--- conflicted
+++ resolved
@@ -113,11 +113,7 @@
 }
 ```
 
-<<<<<<< HEAD
-#### `contracts` _(optional)_
-=======
-##### `contracts`
->>>>>>> beb66c84
+#### `contracts`
 
 A record of contract addresses used by Airseeker.
 
@@ -198,11 +194,7 @@
 
 The maximum scaling multiplier used when the pending transaction lag exceeds the `scalingWindow`.
 
-<<<<<<< HEAD
-### `deviationThresholdCoefficient`
-=======
-#### `deviationThresholdCoefficient` _(optional)_
->>>>>>> beb66c84
+### `deviationThresholdCoefficient` _optional_
 
 The global coefficient applied to all deviation checks. Used to differentiate alternate deployments. For example:
 
@@ -210,21 +202,19 @@
 "deviationThresholdCoefficient": 1,
 ```
 
-<<<<<<< HEAD
+Defaults to `1`.
+
 ### `fetchInterval`
 
 The fetch interval in seconds between retrievals of signed API data.
-=======
-Defaults to `1`.
-
-#### `dataFeedUpdateInterval`
+
+### `dataFeedUpdateInterval`
 
 The interval specifying how often to run the data feed update loop. In seconds.
 
-#### `dataFeedBatchSize`
+### `dataFeedBatchSize`
 
 The batch size of active dAPIs that are to be fetched in a single RPC call.
->>>>>>> beb66c84
 
 ## Docker
 
