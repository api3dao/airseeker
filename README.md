# airseeker-v2

> A service powering data feeds using the [signed API](https://github.com/api3dao/signed-api).

The Airseeker is a rework of the [original Airseeker](https://github.com/api3dao/airseeker). The Airseeker v2 is
simplified and only works with signed APIs.

## Getting started

1. `pnpm install` - To install the dependencies.
2. `cp config/airseeker.example.json config/airseeker.json` - To create the configuration file.
3. `cp config/secrets.example.env config/secrets.env` - To create the secrets file.

## Configuration

Airseeker needs two configuration files, `airseeker.json` and `secrets.env`. All expressions of a form `${SECRET_NAME}`
are referring to values from secrets and are interpolated inside the `airseeker.json` at runtime. You are advised to put
sensitive information inside secrets.

### `sponsorWalletMnemonic`

The mnemonic of the wallet used to derive sponsor wallets. Sponsor wallets are derived for each dAPI separately. It is
recommended to interpolate this value from secrets. For example:

```jsonc
// The mnemonic is interpolated from the "SPONSOR_WALLET_MNEMONIC" secret.
"sponsorWalletMnemonic": "${SPONSOR_WALLET_MNEMONIC}",
```

### `chains`

A record of chain configurations. The record key is the chain ID. For example:

```jsonc
{
  // Defines a chain configuration with ID 1 (ETH mainnet).
  "1": {
    "providers": {
      "mainnet": {
        "url": "http://mainnet.com"
      }
    }
  }
}
```

#### `contracts` _(optional)_

A record of contract addresses used by Airseeker. If not specified, the addresses are loaded from
[Airnode protocol v1](https://github.com/api3dao/airnode-protocol-v1).

##### Api3ServerV1 _(optional)_

The address of the Api3ServerV1 contract. If not specified, the address is loaded from the Airnode protocol v1
repository.

#### `providers`

A record of providers. The record key is the provider name. Provider name is only used for internal purposes and to
uniquely identify the provider for the given chain.

##### `providers[<NAME>]`

A provider configuration.

###### `url`

The URL of the provider.

#### `__Temporary__DapiDataRegistry`

The data needed to make the requests to signed API. This data will in the future be stored on-chain in a
`DapiDataRegistry` contract. For the time being, they are statically defined in the configuration file.

##### `airnodeToSignedApiUrl`

A mapping from Airnode address to signed API URL. When data from particular beacon is needed a request is made to the
signed API corresponding to the beacon address.

##### `dataFeedIdToBeacons`

A mapping from data feed ID to a list of beacon data.

##### `dataFeedIdToBeacons<DATA_FEED_ID>`

A single element array for a beacon data. If the data feed is a beacon set, the array contains the data for all the
beacons in the beacon set (in correct order).

###### `dataFeedIdToBeacons<DATA_FEED_ID>[n]`

A beacon data.

`airnode`

The Airnode address of the beacon.

`templateId`

The template ID of the beacon.

<<<<<<< HEAD
## Docker

### Build

The docker image can be built by running the following command from the root directory:

```sh
yarn docker:build
```

### Run

The docker image can be ran locally with:

```sh
yarn docker:run
=======
### `deviationThresholdCoefficient`

The global coefficient applied to all deviation checks. Used to differentiate alternate deployments. For example:

```jsonc
"deviationThresholdCoefficient": 1,
>>>>>>> c356371f
```<|MERGE_RESOLUTION|>--- conflicted
+++ resolved
@@ -98,7 +98,14 @@
 
 The template ID of the beacon.
 
-<<<<<<< HEAD
+### `deviationThresholdCoefficient`
+
+The global coefficient applied to all deviation checks. Used to differentiate alternate deployments. For example:
+
+```jsonc
+"deviationThresholdCoefficient": 1,
+```
+
 ## Docker
 
 ### Build
@@ -115,12 +122,7 @@
 
 ```sh
 yarn docker:run
-=======
-### `deviationThresholdCoefficient`
 
-The global coefficient applied to all deviation checks. Used to differentiate alternate deployments. For example:
 
-```jsonc
-"deviationThresholdCoefficient": 1,
->>>>>>> c356371f
+
 ```