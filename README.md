--- conflicted
+++ resolved
@@ -167,35 +167,31 @@
 
 The template ID of the beacon.
 
-<<<<<<< HEAD
-#### `gasSettings`
+##### `gasSettings`
 
 The settings used to calculate gas prices used to submit transactions.
 
-##### `recommendedGasPriceMultiplier`
+###### `recommendedGasPriceMultiplier`
 
 The multiplier used for the provider recommended gas price.
 
-##### `sanitizationSamplingWindow`
+###### `sanitizationSamplingWindow`
 
 The number of minutes for which to keep historical gas prices.
 
-##### `sanitizationPercentile`
+###### `sanitizationPercentile`
 
 The percentile of gas historical prices to use for sanitization.
 
-##### `scalingWindow`
+###### `scalingWindow`
 
 The number of minutes used to calculate the scaling multiplier if a pending transaction is detected.
 
-##### `maxScalingMultiplier`
+###### `maxScalingMultiplier`
 
 The maximum scaling multiplier used when the pending transaction lag exceeds the `scalingWindow`.
 
-### `deviationThresholdCoefficient`
-=======
 #### `deviationThresholdCoefficient`
->>>>>>> 29573523
 
 The global coefficient applied to all deviation checks. Used to differentiate alternate deployments. For example:
 
