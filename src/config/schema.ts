import { references } from '@api3/airnode-protocol-v1';
import { ethers } from 'ethers';
import { z } from 'zod';

export const evmAddressSchema = z.string().regex(/^0x[\dA-Fa-f]{40}$/, 'Must be a valid EVM address');

export const evmIdSchema = z.string().regex(/^0x[\dA-Fa-f]{64}$/, 'Must be a valid EVM hash');

export type EvmAddress = z.infer<typeof evmAddressSchema>;
export type EvmId = z.infer<typeof evmIdSchema>;

export const providerSchema = z
  .object({
    url: z.string().url(),
  })
  .strict();

export type Provider = z.infer<typeof providerSchema>;

// Contracts are optional. If unspecified, they will be loaded from "airnode-protocol-v1" or error out during
// validation. We need a chain ID from parent schema to load the contracts.
export const optionalContractsSchema = z
  .object({
    Api3ServerV1: evmAddressSchema.optional(),
  })
  .strict();

// The contracts are guaraneteed to exist after the configuration is passed, but the inferred type would be optional so
// we create a new schema just to infer the type correctly.
const contractsSchema = optionalContractsSchema.required();

export type Contracts = z.infer<typeof contractsSchema>;

export const temporaryBeaconDataSchema = z.object({
  airnode: evmAddressSchema,
  templateId: evmIdSchema,
});

export type TemporaryBeaconData = z.infer<typeof temporaryBeaconDataSchema>;

// The DapiDataRegistry should live on-chain and Airseeker will query the contract for information. However, the
// contract does not exist as of now, so the data is hardcoded.
export const temporaryDapiDataRegistrySchema = z.object({
  airnodeToSignedApiUrl: z.record(z.string()),
  dataFeedIdToBeacons: z.record(z.array(temporaryBeaconDataSchema)),
  activeDapiNames: z.array(z.string()),
});

export type TemporaryDapiDataRegistry = z.infer<typeof temporaryDapiDataRegistrySchema>;

export const gasSettingsSchema = z.object({
  recommendedGasPriceMultiplier: z.number().positive(),
  sanitizationSamplingWindow: z.number().positive(),
  sanitizationPercentile: z.number().positive(),
  scalingWindow: z.number().positive(),
  scalingMultiplier: z.number().positive(),
});

export type GasSettings = z.infer<typeof gasSettingsSchema>;

// Contracts are optional. If unspecified, they will be loaded from "airnode-protocol-v1" or error out during
// validation. We need a chain ID from parent schema to load the contracts.
export const optionalChainSchema = z
  .object({
    providers: z.record(providerSchema), // The record key is the provider "nickname"
    __Temporary__DapiDataRegistry: temporaryDapiDataRegistrySchema,
    contracts: optionalContractsSchema.optional(),
    gasSettings: gasSettingsSchema,
  })
  .strict();

// The contracts are guaraneteed to exist after the configuration is passed, but the inferred type would be optional so
// we create a new schema just to infer the type correctly.
const chainSchema = optionalChainSchema
  .extend({
    contracts: contractsSchema,
  })
  .strict();

export type Chain = z.infer<typeof chainSchema>;

// Ensure that the contracts are loaded from "airnode-protocol-v1" if not specified.
export const chainsSchema = z.record(optionalChainSchema).transform((chains, ctx) => {
  return Object.fromEntries(
    Object.entries(chains).map(([chainId, chain]) => {
      const { contracts } = chain;
      const parsedContracts = contractsSchema.safeParse({
        Api3ServerV1: contracts?.Api3ServerV1 ?? references.Api3ServerV1[chainId],
      });
      if (!parsedContracts.success) {
        ctx.addIssue({
          code: 'custom',
          message: 'Invalid contract addresses',
          path: ['chains', chainId, 'contracts'],
        });

        return z.NEVER;
      }

      return [
        chainId,
        {
          ...chain,
          contracts: parsedContracts.data,
        },
      ];
    })
  );
});

export const configSchema = z
  .object({
    sponsorWalletMnemonic: z.string().refine((mnemonic) => ethers.utils.isValidMnemonic(mnemonic), 'Invalid mnemonic'),
    chains: chainsSchema,
<<<<<<< HEAD
    deviationThresholdCoefficient: z.number().optional().default(1),
    gasCollectorInterval: z.number().optional().default(30),
=======
    fetchInterval: z.number().positive(),
    deviationThresholdCoefficient: z.number(),
>>>>>>> 16080ef2
  })
  .strict();

export type Config = z.infer<typeof configSchema>;<|MERGE_RESOLUTION|>--- conflicted
+++ resolved
@@ -112,13 +112,8 @@
   .object({
     sponsorWalletMnemonic: z.string().refine((mnemonic) => ethers.utils.isValidMnemonic(mnemonic), 'Invalid mnemonic'),
     chains: chainsSchema,
-<<<<<<< HEAD
     deviationThresholdCoefficient: z.number().optional().default(1),
-    gasCollectorInterval: z.number().optional().default(30),
-=======
     fetchInterval: z.number().positive(),
-    deviationThresholdCoefficient: z.number(),
->>>>>>> 16080ef2
   })
   .strict();
 
