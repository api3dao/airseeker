--- conflicted
+++ resolved
@@ -101,11 +101,8 @@
   .object({
     sponsorWalletMnemonic: z.string().refine((mnemonic) => ethers.utils.isValidMnemonic(mnemonic), 'Invalid mnemonic'),
     chains: chainsSchema,
-<<<<<<< HEAD
     fetchInterval: z.number().positive(),
-=======
     deviationThresholdCoefficient: z.number(),
->>>>>>> cba8599e
   })
   .strict();
 
