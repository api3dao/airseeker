import { z } from 'zod';

import { type EvmAddress, evmAddressSchema, type EvmId, evmIdSchema } from './config/schema';

export type AirnodeAddress = EvmAddress;
export type TemplateId = EvmId;
<<<<<<< HEAD
export type DapiName = string;
export type PrivateKey = string;
=======
export type DataFeedId = EvmId;
export type ChainId = string;
export type DApiName = string;
export type Provider = string;
>>>>>>> aa08df39

// Taken from https://github.com/api3dao/signed-api/blob/main/packages/api/src/schema.ts
export const signedDataSchema = z.object({
  airnode: evmAddressSchema,
  templateId: evmIdSchema,
  timestamp: z.string(),
  encodedValue: z.string(),
  signature: z.string(),
});

export type SignedData = z.infer<typeof signedDataSchema>;

export const signedApiResponseSchema = z.object({
  count: z.number().positive(),
  data: z.record(signedDataSchema),
});

export interface Beacon {
  airnodeAddress: AirnodeAddress;
  templateId: TemplateId;
  dataFeedId: string;
}

export interface DecodedDataFeed {
  dataFeedId: string;
  beacons: Beacon[];
}<|MERGE_RESOLUTION|>--- conflicted
+++ resolved
@@ -4,15 +4,12 @@
 
 export type AirnodeAddress = EvmAddress;
 export type TemplateId = EvmId;
-<<<<<<< HEAD
 export type DapiName = string;
 export type PrivateKey = string;
-=======
 export type DataFeedId = EvmId;
 export type ChainId = string;
 export type DApiName = string;
 export type Provider = string;
->>>>>>> aa08df39
 
 // Taken from https://github.com/api3dao/signed-api/blob/main/packages/api/src/schema.ts
 export const signedDataSchema = z.object({
