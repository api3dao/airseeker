--- conflicted
+++ resolved
@@ -271,11 +271,7 @@
     blockNumber,
   });
   const {
-<<<<<<< HEAD
-    config: { sponsorWalletMnemonic, chains, deviationThresholdCoefficient, signedApiUrls: configSignedApiBaseUrls },
-=======
-    config: { sponsorWalletMnemonic, chains, deviationThresholdCoefficient, walletDerivationScheme },
->>>>>>> a99a98ac
+    config: { sponsorWalletMnemonic, chains, deviationThresholdCoefficient, walletDerivationScheme, signedApiUrls: configSignedApiBaseUrls },
   } = getState();
   const { contracts } = chains[chainId]!;
 
