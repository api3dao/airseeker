<<<<<<< HEAD
import { BigNumber, ethers } from 'ethers';

=======
import { ethers } from 'ethers';
import { goSync } from '@api3/promise-utils';
>>>>>>> 29573523
import { logger } from '../logger';
import type { LocalSignedData, SignedData, AirnodeAddress, TemplateId } from '../types';

// A simple in-memory data store implementation - the interface allows for swapping in a remote key/value store
let signedApiStore: Record<AirnodeAddress, Record<TemplateId, LocalSignedData>> = {};

export const verifySignedData = ({ airnode, templateId, timestamp, signature, encodedValue }: SignedData) => {
  // Verification is wrapped in goSync, because ethers methods can potentially throw on invalid input.
  const goVerify = goSync(() => {
    const message = ethers.utils.arrayify(
      ethers.utils.solidityKeccak256(['bytes32', 'uint256', 'bytes'], [templateId, timestamp, encodedValue])
    );

    const signerAddr = ethers.utils.verifyMessage(message, signature);
    if (signerAddr !== airnode) throw new Error('Signer address does not match');
  });

  if (!goVerify.success) {
    logger.error(`Signature verification failed`, {
      airnode,
      templateId,
      signature,
      timestamp,
      encodedValue,
    });
    return false;
  }

  return true;
};

const verifyTimestamp = ({ timestamp, airnode, templateId }: SignedData) => {
  if (Number.parseInt(timestamp, 10) * 1000 > Date.now() + 60 * 60 * 1000) {
    logger.error(`Refusing to store sample as timestamp is more than one hour in the future.`, {
      airnode,
      templateId,
      systemDateNow: new Date().toLocaleDateString(),
      signedDataDate: new Date(Number.parseInt(timestamp, 10) * 1000).toLocaleDateString(),
    });
    return false;
  }

  if (Number.parseInt(timestamp, 10) * 1000 > Date.now()) {
    logger.warn(`Sample is in the future, but by less than an hour, therefore storing anyway.`, {
      airnode,
      templateId,
      systemDateNow: new Date().toLocaleDateString(),
      signedDataDate: new Date(Number.parseInt(timestamp, 10) * 1000).toLocaleDateString(),
    });
  }

  return true;
};

export const verifySignedDataIntegrity = (signedData: SignedData) => {
  return verifyTimestamp(signedData) && verifySignedData(signedData);
};

export const setStoreDataPoint = (signedData: SignedData) => {
  const { airnode, templateId, signature, timestamp, encodedValue } = signedData;

  if (!verifySignedDataIntegrity(signedData)) {
    return;
  }

  if (!signedApiStore[airnode]) {
    signedApiStore[airnode] = {};
  }

  const existingValue = signedApiStore[airnode]![templateId];
  if (existingValue && existingValue.timestamp >= timestamp) {
    logger.debug('Skipping store update. The existing store value is fresher.');
    return;
  }

  logger.debug(`Storing signed data`, {
    airnode,
    templateId,
    timestamp,
    signature,
    encodedValue,
  });
  signedApiStore[airnode]![templateId] = { signature, timestamp, encodedValue };
};

export const getStoreDataPoint = (airnode: AirnodeAddress, templateId: TemplateId) =>
  signedApiStore[airnode]?.[templateId];

export const clear = () => {
  signedApiStore = {};
};<|MERGE_RESOLUTION|>--- conflicted
+++ resolved
@@ -1,10 +1,6 @@
-<<<<<<< HEAD
-import { BigNumber, ethers } from 'ethers';
+import { goSync } from '@api3/promise-utils';
+import { ethers } from 'ethers';
 
-=======
-import { ethers } from 'ethers';
-import { goSync } from '@api3/promise-utils';
->>>>>>> 29573523
 import { logger } from '../logger';
 import type { LocalSignedData, SignedData, AirnodeAddress, TemplateId } from '../types';
 
