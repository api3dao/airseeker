--- conflicted
+++ resolved
@@ -14,15 +14,12 @@
   '@api3/promise-utils':
     specifier: ^0.4.0
     version: 0.4.0
-<<<<<<< HEAD
   '@nomiclabs/hardhat-ethers':
     specifier: ^2.2.3
     version: 2.2.3(ethers@5.7.2)(hardhat@2.18.0)
-=======
   axios:
     specifier: ^1.5.1
     version: 1.5.1
->>>>>>> 16080ef2
   dotenv:
     specifier: ^16.3.1
     version: 16.3.1
@@ -2123,7 +2120,7 @@
   /axios@1.5.1:
     resolution: {integrity: sha512-Q28iYCWzNHjAm+yEAot5QaAMxhMghWLFVf7rRdwhUI+c2jix2DUXjAHXVi+s1ibs3mjPO/cCgbA++3BjD0vP/A==}
     dependencies:
-      follow-redirects: 1.15.3
+      follow-redirects: 1.15.3(debug@4.3.4)
       form-data: 4.0.0
       proxy-from-env: 1.1.0
     transitivePeerDependencies:
@@ -2518,20 +2515,19 @@
       text-hex: 1.0.0
     dev: false
 
-<<<<<<< HEAD
-  /command-exists@1.2.9:
-    resolution: {integrity: sha512-LTQ/SGc+s0Xc0Fu5WaKnR0YiygZkm9eKFvyS+fRsU7/ZWFF8ykFM6Pc9aCVf1+xasOOZpO3BAVgVrKvsqKHV7w==}
-    dev: false
-
-  /commander@3.0.2:
-    resolution: {integrity: sha512-Gar0ASD4BDyKC4hl4DwHqDrmvjoxWKZigVnAbn5H1owvm4CxCPdb0HQDehwNYMJpla5+M2tPmPARzhtYuwpHow==}
-=======
   /combined-stream@1.0.8:
     resolution: {integrity: sha512-FQN4MRfuJeHf7cBbBMJFXhKSDq+2kAArBlmRBvcvFE5BB1HZKXtSFASDhdlz9zOYwxh8lDdnvmMOe/+5cdoEdg==}
     engines: {node: '>= 0.8'}
     dependencies:
       delayed-stream: 1.0.0
->>>>>>> 16080ef2
+    dev: false
+
+  /command-exists@1.2.9:
+    resolution: {integrity: sha512-LTQ/SGc+s0Xc0Fu5WaKnR0YiygZkm9eKFvyS+fRsU7/ZWFF8ykFM6Pc9aCVf1+xasOOZpO3BAVgVrKvsqKHV7w==}
+    dev: false
+
+  /commander@3.0.2:
+    resolution: {integrity: sha512-Gar0ASD4BDyKC4hl4DwHqDrmvjoxWKZigVnAbn5H1owvm4CxCPdb0HQDehwNYMJpla5+M2tPmPARzhtYuwpHow==}
     dev: false
 
   /concat-map@0.0.1:
@@ -2672,15 +2668,14 @@
       has-property-descriptors: 1.0.0
       object-keys: 1.1.1
 
-<<<<<<< HEAD
+  /delayed-stream@1.0.0:
+    resolution: {integrity: sha512-ZySD7Nf91aLB0RxL4KGrKHBXl7Eds1DAmEdcoVawXnLD7SDhpNgtuII2aAkg7a7QS41jxPSZ17p4VdGnMHk3MQ==}
+    engines: {node: '>=0.4.0'}
+    dev: false
+
   /depd@2.0.0:
     resolution: {integrity: sha512-g7nH6P6dyDioJogAAGprGpCtVImJhpPk/roCzdb3fIh61/s/nPsfR6onyMwkCAR/OlC3yBC0lESvUoQEAssIrw==}
     engines: {node: '>= 0.8'}
-=======
-  /delayed-stream@1.0.0:
-    resolution: {integrity: sha512-ZySD7Nf91aLB0RxL4KGrKHBXl7Eds1DAmEdcoVawXnLD7SDhpNgtuII2aAkg7a7QS41jxPSZ17p4VdGnMHk3MQ==}
-    engines: {node: '>=0.4.0'}
->>>>>>> 16080ef2
     dev: false
 
   /dequal@2.0.3:
@@ -3515,11 +3510,7 @@
     resolution: {integrity: sha512-GRnmB5gPyJpAhTQdSZTSp9uaPSvl09KoYcMQtsB9rQoOmzs9dH6ffeccH+Z+cv6P68Hu5bC6JjRh4Ah/mHSNRw==}
     dev: false
 
-<<<<<<< HEAD
   /follow-redirects@1.15.3(debug@4.3.4):
-=======
-  /follow-redirects@1.15.3:
->>>>>>> 16080ef2
     resolution: {integrity: sha512-1VzOtuEM8pC9SFU1E+8KfTjZyMztRsgEfwQl44z8A25uy13jSzTj6dyK2Df52iV0vgHCfBwLhDWevLn95w5v6Q==}
     engines: {node: '>=4.0'}
     peerDependencies:
@@ -3527,11 +3518,8 @@
     peerDependenciesMeta:
       debug:
         optional: true
-<<<<<<< HEAD
     dependencies:
       debug: 4.3.4(supports-color@8.1.1)
-=======
->>>>>>> 16080ef2
     dev: false
 
   /for-each@0.3.3:
@@ -3547,7 +3535,15 @@
       signal-exit: 4.1.0
     dev: true
 
-<<<<<<< HEAD
+  /form-data@4.0.0:
+    resolution: {integrity: sha512-ETEklSGi5t0QMZuiXoA/Q6vcnxcLQP5vdugSpuAyi6SVGi2clPPp+xgEhuMaHC+zGgn31Kd235W35f7Hykkaww==}
+    engines: {node: '>= 6'}
+    dependencies:
+      asynckit: 0.4.0
+      combined-stream: 1.0.8
+      mime-types: 2.1.35
+    dev: false
+
   /fp-ts@1.19.3:
     resolution: {integrity: sha512-H5KQDspykdHuztLTg+ajGN0Z2qUjcEf3Ybxc6hLt0k7/zPkn29XnKnxlBPyW2XIddWrGaJBzBl4VLYOtk39yZg==}
     dev: false
@@ -3569,15 +3565,6 @@
       graceful-fs: 4.2.11
       jsonfile: 4.0.0
       universalify: 0.1.2
-=======
-  /form-data@4.0.0:
-    resolution: {integrity: sha512-ETEklSGi5t0QMZuiXoA/Q6vcnxcLQP5vdugSpuAyi6SVGi2clPPp+xgEhuMaHC+zGgn31Kd235W35f7Hykkaww==}
-    engines: {node: '>= 6'}
-    dependencies:
-      asynckit: 0.4.0
-      combined-stream: 1.0.8
-      mime-types: 2.1.35
->>>>>>> 16080ef2
     dev: false
 
   /fs.realpath@1.0.0:
