--- conflicted
+++ resolved
@@ -21,13 +21,8 @@
         specifier: 5.1.0
         version: 5.1.0
       '@api3/eslint-plugin-commons':
-<<<<<<< HEAD
         specifier: ^2.0.0
-        version: 2.0.0(@babel/core@7.24.4)(eslint@8.57.0)(jest@29.7.0(@types/node@20.14.10)(ts-node@10.9.2(@types/node@20.14.10)(typescript@5.5.3)))(prettier@3.3.3)(typescript@5.5.3)
-=======
-        specifier: ^1.0.1
-        version: 1.0.1(eslint@8.57.0)(jest@29.7.0(@types/node@20.14.12)(ts-node@10.9.2(@types/node@20.14.12)(typescript@5.5.4)))(typescript@5.5.4)
->>>>>>> 4c209d77
+        version: 2.0.0(@babel/core@7.24.4)(eslint@8.57.0)(jest@29.7.0(@types/node@20.14.12)(ts-node@10.9.2(@types/node@20.14.12)(typescript@5.5.4)))(prettier@3.3.3)(typescript@5.5.4)
       '@api3/promise-utils':
         specifier: ^0.4.0
         version: 0.4.0
@@ -1096,20 +1091,12 @@
     resolution: {integrity: sha512-27tGdVEiutD4POirLZX4YzT180vevUURJl4wJGmm6TrQoiYwuxTIY98PBp6L2oN+JQxzE0URvYlzJaBHIekXAw==}
     engines: {node: ^18.18.0 || >=20.0.0}
 
-  '@typescript-eslint/scope-manager@7.16.1':
-    resolution: {integrity: sha512-nYpyv6ALte18gbMz323RM+vpFpTjfNdyakbf3nsLvF43uF9KeNC289SUEW3QLZ1xPtyINJ1dIsZOuWuSRIWygw==}
-    engines: {node: ^18.18.0 || >=20.0.0}
-
-<<<<<<< HEAD
-  '@typescript-eslint/type-utils@7.16.1':
-    resolution: {integrity: sha512-rbu/H2MWXN4SkjIIyWcmYBjlp55VT+1G3duFOIukTNFxr9PI35pLc2ydwAfejCEitCv4uztA07q0QWanOHC7dA==}
-=======
   '@typescript-eslint/scope-manager@7.17.0':
     resolution: {integrity: sha512-0P2jTTqyxWp9HiKLu/Vemr2Rg1Xb5B7uHItdVZ6iAenXmPo4SZ86yOPCJwMqpCyaMiEHTNqizHfsbmCFT1x9SA==}
     engines: {node: ^18.18.0 || >=20.0.0}
 
-  '@typescript-eslint/type-utils@7.16.1':
-    resolution: {integrity: sha512-rbu/H2MWXN4SkjIIyWcmYBjlp55VT+1G3duFOIukTNFxr9PI35pLc2ydwAfejCEitCv4uztA07q0QWanOHC7dA==}
+  '@typescript-eslint/type-utils@7.17.0':
+    resolution: {integrity: sha512-XD3aaBt+orgkM/7Cei0XNEm1vwUxQ958AOLALzPlbPqb8C1G8PZK85tND7Jpe69Wualri81PLU+Zc48GVKIMMA==}
     engines: {node: ^18.18.0 || >=20.0.0}
     peerDependencies:
       eslint: ^8.56.0
@@ -1118,27 +1105,12 @@
       typescript:
         optional: true
 
-  '@typescript-eslint/type-utils@7.17.0':
-    resolution: {integrity: sha512-XD3aaBt+orgkM/7Cei0XNEm1vwUxQ958AOLALzPlbPqb8C1G8PZK85tND7Jpe69Wualri81PLU+Zc48GVKIMMA==}
->>>>>>> 4c209d77
-    engines: {node: ^18.18.0 || >=20.0.0}
-    peerDependencies:
-      eslint: ^8.56.0
-      typescript: '*'
-    peerDependenciesMeta:
-      typescript:
-        optional: true
-
   '@typescript-eslint/types@6.21.0':
     resolution: {integrity: sha512-1kFmZ1rOm5epu9NZEZm1kckCDGj5UJEf7P1kliH4LKu/RkwpsfqqGmY2OOcUs18lSlQBKLDYBOGxRVtrMN5lpg==}
     engines: {node: ^16.0.0 || >=18.0.0}
 
   '@typescript-eslint/types@7.11.0':
     resolution: {integrity: sha512-MPEsDRZTyCiXkD4vd3zywDCifi7tatc4K37KqTprCvaXptP7Xlpdw0NR2hRJTetG5TxbWDB79Ys4kLmHliEo/w==}
-    engines: {node: ^18.18.0 || >=20.0.0}
-
-  '@typescript-eslint/types@7.16.1':
-    resolution: {integrity: sha512-AQn9XqCzUXd4bAVEsAXM/Izk11Wx2u4H3BAfQVhSfzfDOm/wAON9nP7J5rpkCxts7E5TELmN845xTUCQrD1xIQ==}
     engines: {node: ^18.18.0 || >=20.0.0}
 
   '@typescript-eslint/types@7.17.0':
@@ -1163,10 +1135,8 @@
       typescript:
         optional: true
 
-  '@typescript-eslint/typescript-estree@7.16.1':
-    resolution: {integrity: sha512-0vFPk8tMjj6apaAZ1HlwM8w7jbghC8jc1aRNJG5vN8Ym5miyhTQGMqU++kuBFDNKe9NcPeZ6x0zfSzV8xC1UlQ==}
-<<<<<<< HEAD
-=======
+  '@typescript-eslint/typescript-estree@7.17.0':
+    resolution: {integrity: sha512-72I3TGq93t2GoSBWI093wmKo0n6/b7O4j9o8U+f65TVD0FS6bI2180X5eGEr8MA8PhKMvYe9myZJquUT2JkCZw==}
     engines: {node: ^18.18.0 || >=20.0.0}
     peerDependencies:
       typescript: '*'
@@ -1174,47 +1144,24 @@
       typescript:
         optional: true
 
-  '@typescript-eslint/typescript-estree@7.17.0':
-    resolution: {integrity: sha512-72I3TGq93t2GoSBWI093wmKo0n6/b7O4j9o8U+f65TVD0FS6bI2180X5eGEr8MA8PhKMvYe9myZJquUT2JkCZw==}
->>>>>>> 4c209d77
-    engines: {node: ^18.18.0 || >=20.0.0}
-    peerDependencies:
-      typescript: '*'
-    peerDependenciesMeta:
-      typescript:
-        optional: true
-
   '@typescript-eslint/utils@7.11.0':
     resolution: {integrity: sha512-xlAWwPleNRHwF37AhrZurOxA1wyXowW4PqVXZVUNCLjB48CqdPJoJWkrpH2nij9Q3Lb7rtWindtoXwxjxlKKCA==}
     engines: {node: ^18.18.0 || >=20.0.0}
     peerDependencies:
       eslint: ^8.56.0
 
-  '@typescript-eslint/utils@7.16.1':
-    resolution: {integrity: sha512-WrFM8nzCowV0he0RlkotGDujx78xudsxnGMBHI88l5J8wEhED6yBwaSLP99ygfrzAjsQvcYQ94quDwI0d7E1fA==}
-<<<<<<< HEAD
-=======
+  '@typescript-eslint/utils@7.17.0':
+    resolution: {integrity: sha512-r+JFlm5NdB+JXc7aWWZ3fKSm1gn0pkswEwIYsrGPdsT2GjsRATAKXiNtp3vgAAO1xZhX8alIOEQnNMl3kbTgJw==}
     engines: {node: ^18.18.0 || >=20.0.0}
     peerDependencies:
       eslint: ^8.56.0
 
-  '@typescript-eslint/utils@7.17.0':
-    resolution: {integrity: sha512-r+JFlm5NdB+JXc7aWWZ3fKSm1gn0pkswEwIYsrGPdsT2GjsRATAKXiNtp3vgAAO1xZhX8alIOEQnNMl3kbTgJw==}
->>>>>>> 4c209d77
-    engines: {node: ^18.18.0 || >=20.0.0}
-    peerDependencies:
-      eslint: ^8.56.0
-
   '@typescript-eslint/visitor-keys@6.21.0':
     resolution: {integrity: sha512-JJtkDduxLi9bivAB+cYOVMtbkqdPOhZ+ZI5LC47MIRrDV4Yn2o+ZnW10Nkmr28xRpSpdJ6Sm42Hjf2+REYXm0A==}
     engines: {node: ^16.0.0 || >=18.0.0}
 
   '@typescript-eslint/visitor-keys@7.11.0':
     resolution: {integrity: sha512-7syYk4MzjxTEk0g/w3iqtgxnFQspDJfn6QKD36xMuuhTzjcxY7F8EmBLnALjVyaOF1/bVocu3bS/2/F7rXrveQ==}
-    engines: {node: ^18.18.0 || >=20.0.0}
-
-  '@typescript-eslint/visitor-keys@7.16.1':
-    resolution: {integrity: sha512-Qlzzx4sE4u3FsHTPQAAQFJFNOuqtuY0LFrZHwQ8IHK705XxBiWOFkfKRWu6niB7hwfgnwIpO4jTC75ozW1PHWg==}
     engines: {node: ^18.18.0 || >=20.0.0}
 
   '@typescript-eslint/visitor-keys@7.17.0':
@@ -2142,12 +2089,6 @@
     peerDependencies:
       eslint: ^7.0.0 || ^8.0.0
 
-  eslint-plugin-react-hooks@4.6.0:
-    resolution: {integrity: sha512-oFc7Itz9Qxh2x4gNHStv3BqJq54ExXmfC+a1NjAta66IAN87Wu0R/QArgIS9qKzX3dXKPI9H5crl9QchNMY9+g==}
-    engines: {node: '>=10'}
-    peerDependencies:
-      eslint: ^3.0.0 || ^4.0.0 || ^5.0.0 || ^6.0.0 || ^7.0.0 || ^8.0.0-0
-
   eslint-plugin-react-hooks@4.6.2:
     resolution: {integrity: sha512-QzliNJq4GinDBcD8gPB5v0wh6g8q3SUi6EFF0x8N/BL9PoVs0atuGc47ozMRyOWAKdwaZ5OnbOEa3WR+dSGKuQ==}
     engines: {node: '>=10'}
@@ -2261,6 +2202,7 @@
 
   ethereum-bloom-filters@1.1.0:
     resolution: {integrity: sha512-J1gDRkLpuGNvWYzWslBQR9cDV4nd4kfvVTE/Wy4Kkm4yb3EYRSlyi0eB/inTsSTTVyA0+HyzHgbr95Fn/Z1fSw==}
+    deprecated: do not use this package use package versions above as this can miss some topics
 
   ethereum-cryptography@0.1.3:
     resolution: {integrity: sha512-w8/4x1SGGzc+tO97TASLja6SLd3fRIK2tLVcV2Gx4IB21hE19atll5Cq9o3d0ZmAYC/8aw0ipieTSiekAea4SQ==}
@@ -4588,18 +4530,11 @@
       - bufferutil
       - utf-8-validate
 
-<<<<<<< HEAD
-  '@api3/eslint-plugin-commons@2.0.0(@babel/core@7.24.4)(eslint@8.57.0)(jest@29.7.0(@types/node@20.14.10)(ts-node@10.9.2(@types/node@20.14.10)(typescript@5.5.3)))(prettier@3.3.3)(typescript@5.5.3)':
-    dependencies:
-      '@shopify/eslint-plugin': 45.0.0(@babel/core@7.24.4)(eslint@8.57.0)(jest@29.7.0(@types/node@20.14.10)(ts-node@10.9.2(@types/node@20.14.10)(typescript@5.5.3)))(prettier@3.3.3)(typescript@5.5.3)
-      '@typescript-eslint/eslint-plugin': 7.16.1(@typescript-eslint/parser@7.16.1(eslint@8.57.0)(typescript@5.5.3))(eslint@8.57.0)(typescript@5.5.3)
-      '@typescript-eslint/parser': 7.16.1(eslint@8.57.0)(typescript@5.5.3)
-=======
-  '@api3/eslint-plugin-commons@1.0.1(eslint@8.57.0)(jest@29.7.0(@types/node@20.14.12)(ts-node@10.9.2(@types/node@20.14.12)(typescript@5.5.4)))(typescript@5.5.4)':
-    dependencies:
+  '@api3/eslint-plugin-commons@2.0.0(@babel/core@7.24.4)(eslint@8.57.0)(jest@29.7.0(@types/node@20.14.12)(ts-node@10.9.2(@types/node@20.14.12)(typescript@5.5.4)))(prettier@3.3.3)(typescript@5.5.4)':
+    dependencies:
+      '@shopify/eslint-plugin': 45.0.0(@babel/core@7.24.4)(eslint@8.57.0)(jest@29.7.0(@types/node@20.14.12)(ts-node@10.9.2(@types/node@20.14.12)(typescript@5.5.4)))(prettier@3.3.3)(typescript@5.5.4)
       '@typescript-eslint/eslint-plugin': 7.17.0(@typescript-eslint/parser@7.17.0(eslint@8.57.0)(typescript@5.5.4))(eslint@8.57.0)(typescript@5.5.4)
       '@typescript-eslint/parser': 7.17.0(eslint@8.57.0)(typescript@5.5.4)
->>>>>>> 4c209d77
       eslint: 8.57.0
       eslint-config-next: 14.2.3(eslint@8.57.0)(typescript@5.5.4)
       eslint-plugin-check-file: 2.8.0(eslint@8.57.0)
@@ -4613,7 +4548,7 @@
       eslint-plugin-no-only-tests: 3.1.0
       eslint-plugin-promise: 6.1.1(eslint@8.57.0)
       eslint-plugin-react: 7.34.1(eslint@8.57.0)
-      eslint-plugin-react-hooks: 4.6.0(eslint@8.57.0)
+      eslint-plugin-react-hooks: 4.6.2(eslint@8.57.0)
       eslint-plugin-unicorn: 54.0.0(eslint@8.57.0)
       lodash: 4.17.21
     transitivePeerDependencies:
@@ -5721,21 +5656,21 @@
       '@sentry/types': 5.30.0
       tslib: 1.14.1
 
-  '@shopify/eslint-plugin@45.0.0(@babel/core@7.24.4)(eslint@8.57.0)(jest@29.7.0(@types/node@20.14.10)(ts-node@10.9.2(@types/node@20.14.10)(typescript@5.5.3)))(prettier@3.3.3)(typescript@5.5.3)':
+  '@shopify/eslint-plugin@45.0.0(@babel/core@7.24.4)(eslint@8.57.0)(jest@29.7.0(@types/node@20.14.12)(ts-node@10.9.2(@types/node@20.14.12)(typescript@5.5.4)))(prettier@3.3.3)(typescript@5.5.4)':
     dependencies:
       '@babel/eslint-parser': 7.24.8(@babel/core@7.24.4)(eslint@8.57.0)
       '@babel/eslint-plugin': 7.24.7(@babel/eslint-parser@7.24.8(@babel/core@7.24.4)(eslint@8.57.0))(eslint@8.57.0)
-      '@typescript-eslint/eslint-plugin': 7.16.1(@typescript-eslint/parser@7.16.1(eslint@8.57.0)(typescript@5.5.3))(eslint@8.57.0)(typescript@5.5.3)
-      '@typescript-eslint/parser': 7.16.1(eslint@8.57.0)(typescript@5.5.3)
+      '@typescript-eslint/eslint-plugin': 7.17.0(@typescript-eslint/parser@7.17.0(eslint@8.57.0)(typescript@5.5.4))(eslint@8.57.0)(typescript@5.5.4)
+      '@typescript-eslint/parser': 7.17.0(eslint@8.57.0)(typescript@5.5.4)
       change-case: 4.1.2
       common-tags: 1.8.2
       doctrine: 2.1.0
       eslint: 8.57.0
       eslint-config-prettier: 9.1.0(eslint@8.57.0)
-      eslint-module-utils: 2.8.1(@typescript-eslint/parser@7.16.1(eslint@8.57.0)(typescript@5.5.3))(eslint-import-resolver-node@0.3.9)(eslint@8.57.0)
+      eslint-module-utils: 2.8.1(@typescript-eslint/parser@7.17.0(eslint@8.57.0)(typescript@5.5.4))(eslint-import-resolver-node@0.3.9)(eslint@8.57.0)
       eslint-plugin-eslint-comments: 3.2.0(eslint@8.57.0)
-      eslint-plugin-import: 2.29.1(@typescript-eslint/parser@7.16.1(eslint@8.57.0)(typescript@5.5.3))(eslint@8.57.0)
-      eslint-plugin-jest: 28.6.0(@typescript-eslint/eslint-plugin@7.16.1(@typescript-eslint/parser@7.16.1(eslint@8.57.0)(typescript@5.5.3))(eslint@8.57.0)(typescript@5.5.3))(eslint@8.57.0)(jest@29.7.0(@types/node@20.14.10)(ts-node@10.9.2(@types/node@20.14.10)(typescript@5.5.3)))(typescript@5.5.3)
+      eslint-plugin-import: 2.29.1(@typescript-eslint/parser@7.17.0(eslint@8.57.0)(typescript@5.5.4))(eslint@8.57.0)
+      eslint-plugin-jest: 28.6.0(@typescript-eslint/eslint-plugin@7.17.0(@typescript-eslint/parser@7.17.0(eslint@8.57.0)(typescript@5.5.4))(eslint@8.57.0)(typescript@5.5.4))(eslint@8.57.0)(jest@29.7.0(@types/node@20.14.12)(ts-node@10.9.2(@types/node@20.14.12)(typescript@5.5.4)))(typescript@5.5.4)
       eslint-plugin-jest-formatting: 3.1.0(eslint@8.57.0)
       eslint-plugin-jsx-a11y: 6.8.0(eslint@8.57.0)
       eslint-plugin-node: 11.1.0(eslint@8.57.0)
@@ -5965,33 +5900,12 @@
       '@typescript-eslint/types': 7.11.0
       '@typescript-eslint/visitor-keys': 7.11.0
 
-  '@typescript-eslint/scope-manager@7.16.1':
-    dependencies:
-      '@typescript-eslint/types': 7.16.1
-      '@typescript-eslint/visitor-keys': 7.16.1
-
-<<<<<<< HEAD
-  '@typescript-eslint/type-utils@7.16.1(eslint@8.57.0)(typescript@5.5.3)':
-=======
   '@typescript-eslint/scope-manager@7.17.0':
     dependencies:
       '@typescript-eslint/types': 7.17.0
       '@typescript-eslint/visitor-keys': 7.17.0
 
-  '@typescript-eslint/type-utils@7.16.1(eslint@8.57.0)(typescript@5.5.4)':
-    dependencies:
-      '@typescript-eslint/typescript-estree': 7.16.1(typescript@5.5.4)
-      '@typescript-eslint/utils': 7.16.1(eslint@8.57.0)(typescript@5.5.4)
-      debug: 4.3.4(supports-color@5.5.0)
-      eslint: 8.57.0
-      ts-api-utils: 1.3.0(typescript@5.5.4)
-    optionalDependencies:
-      typescript: 5.5.4
-    transitivePeerDependencies:
-      - supports-color
-
   '@typescript-eslint/type-utils@7.17.0(eslint@8.57.0)(typescript@5.5.4)':
->>>>>>> 4c209d77
     dependencies:
       '@typescript-eslint/typescript-estree': 7.17.0(typescript@5.5.4)
       '@typescript-eslint/utils': 7.17.0(eslint@8.57.0)(typescript@5.5.4)
@@ -6006,8 +5920,6 @@
   '@typescript-eslint/types@6.21.0': {}
 
   '@typescript-eslint/types@7.11.0': {}
-
-  '@typescript-eslint/types@7.16.1': {}
 
   '@typescript-eslint/types@7.17.0': {}
 
@@ -6041,26 +5953,7 @@
     transitivePeerDependencies:
       - supports-color
 
-<<<<<<< HEAD
-  '@typescript-eslint/typescript-estree@7.16.1(typescript@5.5.3)':
-=======
-  '@typescript-eslint/typescript-estree@7.16.1(typescript@5.5.4)':
-    dependencies:
-      '@typescript-eslint/types': 7.16.1
-      '@typescript-eslint/visitor-keys': 7.16.1
-      debug: 4.3.4(supports-color@5.5.0)
-      globby: 11.1.0
-      is-glob: 4.0.3
-      minimatch: 9.0.4
-      semver: 7.6.2
-      ts-api-utils: 1.3.0(typescript@5.5.4)
-    optionalDependencies:
-      typescript: 5.5.4
-    transitivePeerDependencies:
-      - supports-color
-
   '@typescript-eslint/typescript-estree@7.17.0(typescript@5.5.4)':
->>>>>>> 4c209d77
     dependencies:
       '@typescript-eslint/types': 7.17.0
       '@typescript-eslint/visitor-keys': 7.17.0
@@ -6086,22 +5979,7 @@
       - supports-color
       - typescript
 
-<<<<<<< HEAD
-  '@typescript-eslint/utils@7.16.1(eslint@8.57.0)(typescript@5.5.3)':
-=======
-  '@typescript-eslint/utils@7.16.1(eslint@8.57.0)(typescript@5.5.4)':
-    dependencies:
-      '@eslint-community/eslint-utils': 4.4.0(eslint@8.57.0)
-      '@typescript-eslint/scope-manager': 7.16.1
-      '@typescript-eslint/types': 7.16.1
-      '@typescript-eslint/typescript-estree': 7.16.1(typescript@5.5.4)
-      eslint: 8.57.0
-    transitivePeerDependencies:
-      - supports-color
-      - typescript
-
   '@typescript-eslint/utils@7.17.0(eslint@8.57.0)(typescript@5.5.4)':
->>>>>>> 4c209d77
     dependencies:
       '@eslint-community/eslint-utils': 4.4.0(eslint@8.57.0)
       '@typescript-eslint/scope-manager': 7.17.0
@@ -6122,15 +6000,7 @@
       '@typescript-eslint/types': 7.11.0
       eslint-visitor-keys: 3.4.3
 
-  '@typescript-eslint/visitor-keys@7.16.1':
-<<<<<<< HEAD
-=======
-    dependencies:
-      '@typescript-eslint/types': 7.16.1
-      eslint-visitor-keys: 3.4.3
-
   '@typescript-eslint/visitor-keys@7.17.0':
->>>>>>> 4c209d77
     dependencies:
       '@typescript-eslint/types': 7.17.0
       eslint-visitor-keys: 3.4.3
@@ -7054,7 +6924,7 @@
       eslint-plugin-import: 2.29.1(@typescript-eslint/parser@6.21.0(eslint@8.57.0)(typescript@5.5.4))(eslint-import-resolver-typescript@3.6.1)(eslint@8.57.0)
       eslint-plugin-jsx-a11y: 6.8.0(eslint@8.57.0)
       eslint-plugin-react: 7.34.1(eslint@8.57.0)
-      eslint-plugin-react-hooks: 4.6.0(eslint@8.57.0)
+      eslint-plugin-react-hooks: 4.6.2(eslint@8.57.0)
     optionalDependencies:
       typescript: 5.5.4
     transitivePeerDependencies:
@@ -7124,11 +6994,7 @@
 
   eslint-plugin-deprecation@3.0.0(eslint@8.57.0)(typescript@5.5.4):
     dependencies:
-<<<<<<< HEAD
-      '@typescript-eslint/utils': 7.16.1(eslint@8.57.0)(typescript@5.5.3)
-=======
-      '@typescript-eslint/utils': 7.16.1(eslint@8.57.0)(typescript@5.5.4)
->>>>>>> 4c209d77
+      '@typescript-eslint/utils': 7.17.0(eslint@8.57.0)(typescript@5.5.4)
       eslint: 8.57.0
       ts-api-utils: 1.3.0(typescript@5.5.4)
       tslib: 2.6.2
@@ -7136,7 +7002,6 @@
     transitivePeerDependencies:
       - supports-color
 
-<<<<<<< HEAD
   eslint-plugin-es@3.0.1(eslint@8.57.0):
     dependencies:
       eslint: 8.57.0
@@ -7149,14 +7014,9 @@
       eslint: 8.57.0
       ignore: 5.3.1
 
-  eslint-plugin-functional@6.5.1(eslint@8.57.0)(typescript@5.5.3):
-    dependencies:
-      '@typescript-eslint/utils': 7.16.1(eslint@8.57.0)(typescript@5.5.3)
-=======
   eslint-plugin-functional@6.5.1(eslint@8.57.0)(typescript@5.5.4):
     dependencies:
-      '@typescript-eslint/utils': 7.16.1(eslint@8.57.0)(typescript@5.5.4)
->>>>>>> 4c209d77
+      '@typescript-eslint/utils': 7.17.0(eslint@8.57.0)(typescript@5.5.4)
       deepmerge-ts: 5.1.0
       escape-string-regexp: 4.0.0
       eslint: 8.57.0
@@ -7284,10 +7144,6 @@
       eslint-config-prettier: 9.1.0(eslint@8.57.0)
 
   eslint-plugin-promise@6.1.1(eslint@8.57.0):
-    dependencies:
-      eslint: 8.57.0
-
-  eslint-plugin-react-hooks@4.6.0(eslint@8.57.0):
     dependencies:
       eslint: 8.57.0
 
@@ -8213,11 +8069,7 @@
 
   is-immutable-type@3.1.0(eslint@8.57.0)(typescript@5.5.4):
     dependencies:
-<<<<<<< HEAD
-      '@typescript-eslint/type-utils': 7.16.1(eslint@8.57.0)(typescript@5.5.3)
-=======
-      '@typescript-eslint/type-utils': 7.16.1(eslint@8.57.0)(typescript@5.5.4)
->>>>>>> 4c209d77
+      '@typescript-eslint/type-utils': 7.17.0(eslint@8.57.0)(typescript@5.5.4)
       eslint: 8.57.0
       ts-api-utils: 1.3.0(typescript@5.5.4)
       ts-declaration-location: 1.0.0(typescript@5.5.4)
