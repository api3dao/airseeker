--- conflicted
+++ resolved
@@ -1,10 +1,6 @@
 import { type Wallet, ethers } from 'ethers';
 
-<<<<<<< HEAD
-import type { SignedData } from '../src/types';
-=======
 import type { SignedData, Beacon } from '../src/types';
->>>>>>> aa08df39
 
 export const signData = async (signer: ethers.Signer, templateId: string, timestamp: string, data: string) =>
   signer.signMessage(
@@ -27,8 +23,6 @@
  */
 export const allowPartial = <T = unknown>(obj: DeepPartial<T>): T => obj as T;
 
-<<<<<<< HEAD
-=======
 export const encodeBeaconFeed = (dataFeed: Beacon) =>
   ethers.utils.defaultAbiCoder.encode(['address', 'bytes32'], [dataFeed.airnodeAddress, dataFeed.templateId]);
 
@@ -37,7 +31,6 @@
     ['address[]', 'bytes32[]'],
     [dataFeed.map((item) => item.airnodeAddress), dataFeed.map((item) => item.templateId)]
   );
->>>>>>> aa08df39
 export const getUnixTimestamp = (dateString: string) => Math.floor(Date.parse(dateString) / 1000);
 
 export const generateSignedData = async (
