--- conflicted
+++ resolved
@@ -40,13 +40,8 @@
   });
 
   beforeEach(async () => {
-<<<<<<< HEAD
-    // Reset the local hardhat network getState() for each test to prevent issues with other test contracts
-    await hre.network.provider.send('hardhat_reset');
-=======
     // Reset the local hardhat network state for each test to prevent issues with other test contracts
     await network.provider.send('hardhat_reset');
->>>>>>> 07b24de4
     initializeGasStore(chainId, providerName);
     // Reset the gasPriceStore
     updateState((draft) => {
