--- conflicted
+++ resolved
@@ -1,19 +1,12 @@
 import { ethers } from 'ethers';
-<<<<<<< HEAD
-=======
 import { omit } from 'lodash';
->>>>>>> aa08df39
 
 import { logger } from '../../src/logger';
 import * as stateModule from '../../src/state';
 import { runUpdateFeed } from '../../src/update-feeds';
-<<<<<<< HEAD
-import { deriveSponsorWallet, updateFeeds } from '../../src/update-feeds/update-transactions';
-=======
 import { decodeDataFeed } from '../../src/update-feeds/dapi-data-registry';
 import { deriveSponsorWallet, updateFeeds } from '../../src/update-feeds/update-transactions';
 import { init } from '../fixtures/mock-config';
->>>>>>> aa08df39
 import { deployAndUpdate } from '../setup/contract';
 import { allowPartial, generateSignedData } from '../utils';
 
@@ -43,11 +36,10 @@
   } = await deployAndUpdate();
   const gasPrice = await api3ServerV1.provider.getGasPrice();
   const btcDapi = await dapiDataRegistry.readDapiWithIndex(0);
-<<<<<<< HEAD
-=======
+
   const decodedDataFeed = decodeDataFeed(btcDapi.dataFeed);
   const decodedBtcDapi = { ...omit(btcDapi, ['dataFeed']), decodedDataFeed };
->>>>>>> aa08df39
+
   const currentBlock = await dapiDataRegistry.provider.getBlock('latest');
   const currentBlockTimestamp = currentBlock.timestamp;
   const binanceBtcSignedData = await generateSignedData(
@@ -74,11 +66,7 @@
 
   await updateFeeds(api3ServerV1, gasPrice, [
     {
-<<<<<<< HEAD
-      dapiInfo: btcDapi,
-=======
       dapiInfo: decodedBtcDapi,
->>>>>>> aa08df39
       updateableBeacons: [
         {
           beaconId: binanceBtcBeacon.beaconId,
