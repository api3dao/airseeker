import type { Config } from '../../src/config/schema';
import { setState, type State } from '../../src/state';

/**
 * A stub to retrieve the latest config
 */
export const getConfig = () => generateTestConfig();

// This is not a secret
// https://pool.nodary.io/0xC04575A2773Da9Cd23853A69694e02111b2c4182
export const generateTestConfig = (): Config => ({
  sponsorWalletMnemonic: 'test test test test test test test test test test test junk',
  chains: {
    '31337': {
      contracts: {
        Api3ServerV1: '0xe7f1725E7734CE288F8367e1Bb143E90bb3F0512',
        DapiDataRegistry: '0xDD78254f864F97f65e2d86541BdaEf88A504D2B2',
      },
      providers: { hardhat: { url: 'http://127.0.0.1:8545' } },
      gasSettings: {
        recommendedGasPriceMultiplier: 1.5,
        sanitizationPercentile: 80,
        sanitizationSamplingWindow: 15,
        maxScalingMultiplier: 2,
        scalingWindow: 5,
      },
      dataFeedBatchSize: 10,
      dataFeedUpdateInterval: 60,
    },
  },
  fetchInterval: 10,
  deviationThresholdCoefficient: 1,
});

export const init = (stateOverride?: Partial<State>) => {
  const config = getConfig();
  setState({
    config,
    gasPriceStore: {},
    signedApiStore: {},
    signedApiUrlStore: {},
<<<<<<< HEAD
    derivedSponsorWallets: {},
=======
    dapis: {},
>>>>>>> aa08df39
    ...stateOverride,
  });
};<|MERGE_RESOLUTION|>--- conflicted
+++ resolved
@@ -39,11 +39,8 @@
     gasPriceStore: {},
     signedApiStore: {},
     signedApiUrlStore: {},
-<<<<<<< HEAD
     derivedSponsorWallets: {},
-=======
     dapis: {},
->>>>>>> aa08df39
     ...stateOverride,
   });
 };